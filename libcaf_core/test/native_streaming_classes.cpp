--- conflicted
+++ resolved
@@ -352,13 +352,8 @@
   inbound_path* make_inbound_path(stream_manager_ptr mgr, stream_slots slts,
                                   strong_actor_ptr sender) override {
     using policy_type = policy::downstream_messages::nested;
-<<<<<<< HEAD
-    auto res = get<2>(mbox.queues())
+    auto res = get<dmsg_id::value>(mbox.queues())
                .queues().emplace(slts.receiver, policy_type{nullptr});
-=======
-    auto res = get<dmsg_id::value>(mbox.queues())
-               .queues().emplace(slots.receiver, policy_type{nullptr});
->>>>>>> ec6a8927
     if (!res.second)
       return nullptr;
     auto path = new inbound_path(std::move(mgr), slts, std::move(sender));
