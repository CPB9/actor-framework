--- conflicted
+++ resolved
@@ -116,13 +116,8 @@
   void add_path_to(entity& x, int32_t desired_batch_size) {
     auto ptr = mgr.out().add_path(next_slot++, x.ctrl());
     CAF_REQUIRE(ptr != nullptr);
-<<<<<<< HEAD
-    ptr->desired_batch_size = desired_batch_size;
+    ptr->set_desired_batch_size(desired_batch_size);
     ptr->slts.receiver = x.next_slot++;
-=======
-    ptr->set_desired_batch_size(desired_batch_size);
-    ptr->slots.receiver = x.next_slot++;
->>>>>>> ec6a8927
     paths.emplace_back(ptr);
   }
 
