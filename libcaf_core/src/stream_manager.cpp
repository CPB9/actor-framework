--- conflicted
+++ resolved
@@ -58,13 +58,8 @@
 
 void stream_manager::handle(inbound_path* in, downstream_msg::forced_close& x) {
   CAF_ASSERT(in != nullptr);
-<<<<<<< HEAD
   CAF_LOG_TRACE(CAF_ARG2("slots", in->slts) << CAF_ARG(x));
-  // Reset the actor handle to make sure no further message travels upstream.
-=======
-  CAF_LOG_TRACE(CAF_ARG2("slots", in->slots) << CAF_ARG(x));
   // Reset the actor handle to make sure no further messages travel upstream.
->>>>>>> ec6a8927
   in->hdl = nullptr;
   // A continuous stream exists independent of sources. Hence, we ignore
   // upstream errors in this case.
@@ -119,22 +114,12 @@
   }
 }
 
-<<<<<<< HEAD
 void stream_manager::handle(stream_slots slts, upstream_msg::drop&) {
-  error tmp;
-  out().remove_path(slts.receiver, std::move(tmp), true);
+  out().close(slts.receiver);
 }
 
 void stream_manager::handle(stream_slots slts, upstream_msg::forced_drop& x) {
   if (out().remove_path(slts.receiver, x.reason, true))
-    abort(std::move(x.reason));
-=======
-void stream_manager::handle(stream_slots slots, upstream_msg::drop&) {
-  out().close(slots.receiver);
-}
-
-void stream_manager::handle(stream_slots slots, upstream_msg::forced_drop& x) {
-  if (out().remove_path(slots.receiver, x.reason, true))
     stop(std::move(x.reason));
 }
 
@@ -145,7 +130,6 @@
     out().close();
   finalize(reason);
   self_->erase_inbound_paths_later(this, std::move(reason));
->>>>>>> ec6a8927
 }
 
 void stream_manager::shutdown() {
