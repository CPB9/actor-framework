--- conflicted
+++ resolved
@@ -114,12 +114,8 @@
 void inbound_path::emit_ack_batch(local_actor* self, int32_t queued_items,
                                   int32_t max_downstream_capacity,
                                   timespan cycle, timespan complexity) {
-<<<<<<< HEAD
-  CAF_LOG_TRACE(CAF_ARG(slts) << CAF_ARG(queued_items) << CAF_ARG(cycle)
-=======
-  CAF_LOG_TRACE(CAF_ARG(slots) << CAF_ARG(queued_items)
+  CAF_LOG_TRACE(CAF_ARG(slts) << CAF_ARG(queued_items)
                 << CAF_ARG(max_downstream_capacity) << CAF_ARG(cycle)
->>>>>>> ec6a8927
                 << CAF_ARG(complexity));
   CAF_IGNORE_UNUSED(queued_items);
   auto x = stats.calculate(cycle, complexity);
@@ -143,12 +139,7 @@
     assigned_credit += credit;
   desired_batch_size = static_cast<int32_t>(x.items_per_batch);
   unsafe_send_as(self, hdl,
-<<<<<<< HEAD
-                 make<upstream_msg::ack_batch>(slts.invert(),
-                                               self->address(),
-=======
-                 make<upstream_msg::ack_batch>(slots.invert(), self->address(),
->>>>>>> ec6a8927
+                 make<upstream_msg::ack_batch>(slts.invert(), self->address(),
                                                static_cast<int32_t>(credit),
                                                desired_batch_size,
                                                last_batch_id, max_capacity));
