--- conflicted
+++ resolved
@@ -37,17 +37,11 @@
 
   static constexpr bool specialized = true;
 
-<<<<<<< HEAD
   static constexpr bool immutable = false;
 
-  template <int Pos>
-  static bool is(const T& x, std::integral_constant<int, Pos> token) {
-    return x.get_data().is(token);
-=======
   template <class U, int Pos>
   static bool is(const T& x, sum_type_token<U, Pos> token) {
     return x.get_data().is(token.pos);
->>>>>>> 11e0d02b
   }
 
   template <class U, int Pos>
